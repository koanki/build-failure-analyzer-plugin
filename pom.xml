<project xmlns="http://maven.apache.org/POM/4.0.0" xmlns:xsi="http://www.w3.org/2001/XMLSchema-instance" xsi:schemaLocation="http://maven.apache.org/POM/4.0.0 http://maven.apache.org/maven-v4_0_0.xsd">
    <modelVersion>4.0.0</modelVersion>
    <groupId>com.sonyericsson.jenkins.plugins.bfa</groupId>
    <artifactId>build-failure-analyzer</artifactId>
    <version>1.22.1-SNAPSHOT</version>
    <packaging>hpi</packaging>
    <name>Build Failure Analyzer</name>
    <description>Jenkins Build Failure Analyzer Plugin</description>
    <url>http://wiki.jenkins-ci.org/display/JENKINS/Build+Failure+Analyzer</url>

    <parent>
        <groupId>org.jenkins-ci.plugins</groupId>
        <artifactId>plugin</artifactId>
        <version>3.43</version>
    </parent>

    <properties>
        <jenkins.version>2.60.3</jenkins.version>
        <java.level>8</java.level>
        <project.build.sourceEncoding>UTF-8</project.build.sourceEncoding>
        <powermock.version>1.6.6</powermock.version>
        <checkstyle.version>3.1.0</checkstyle.version>
<<<<<<< HEAD
        <configuration-as-code.version>1.15</configuration-as-code.version>
=======
>>>>>>> 2f2d17c8
    </properties>

    <licenses>
        <license>
            <name>MIT</name>
            <comments>Copyright 2012 Sony Ericsson Mobile Communications. All rights reserved.</comments>
        </license>
        <license>
            <name>MIT</name>
            <comments>Copyright 2012 Sony Mobile Communications AB. All rights reserved.</comments>
        </license>
    </licenses>

    <developers>
        <developer>
            <id>rsandell</id>
            <name>Robert Sandell</name>
            <email>robert.sandell@cloudbees.com</email>
            <organization>CloudBees Inc.</organization>
            <url>http://www.linkedin.com/in/robertsandell</url>
            <roles>
                <role>architect</role>
                <role>developer</role>
                <role>maintainer</role>
            </roles>
            <timezone>+1</timezone>
        </developer>
        <developer>
            <id>t_westling</id>
            <name>Tomas Westling</name>
            <email>tomas.westling@axis.com</email>
            <organization>Axis Communications</organization>
            <roles>
                <role>architect</role>
                <role>developer</role>
                <role>maintainer</role>
            </roles>
            <timezone>+1</timezone>
        </developer>
    </developers>

    <repositories>
        <repository>
            <id>repo.jenkins-ci.org</id>
            <url>https://repo.jenkins-ci.org/public</url>
        </repository>
    </repositories>

    <pluginRepositories>
        <pluginRepository>
            <id>repo.jenkins-ci.org</id>
            <url>https://repo.jenkins-ci.org/public</url>
        </pluginRepository>
    </pluginRepositories>

    <dependencyManagement>
        <dependencies>
            <dependency>
                <groupId>com.fasterxml.jackson.core</groupId>
                <artifactId>jackson-databind</artifactId>
                <version>2.9.7</version>
            </dependency>
            <dependency>
                <groupId>com.fasterxml.jackson.core</groupId>
                <artifactId>jackson-annotations</artifactId>
                <version>2.9.3</version>
            </dependency>
        </dependencies>
    </dependencyManagement>

    <dependencies>
        <dependency>
            <groupId>com.sonyericsson.hudson.plugins.gerrit</groupId>
            <artifactId>gerrit-trigger</artifactId>
            <version>2.27.5</version>
            <optional>true</optional>
            <exclusions>
                <exclusion>
                    <groupId>net.sf.json-lib</groupId>
                    <artifactId>json-lib</artifactId>
                </exclusion>
                <exclusion>
                    <!-- Provided by the plugin -->
                    <groupId>org.apache.httpcomponents</groupId>
                    <artifactId>httpclient</artifactId>
                </exclusion>
            </exclusions>
        </dependency>
        <dependency>
            <groupId>org.jenkins-ci.plugins</groupId>
            <artifactId>token-macro</artifactId>
            <version>2.2</version>
            <optional>true</optional>
        </dependency>
        <dependency>
            <groupId>com.sonymobile.jenkins.plugins.mq</groupId>
            <artifactId>mq-notifier</artifactId>
            <version>1.2.1</version>
            <optional>true</optional>
        </dependency>
        <dependency>
            <groupId>org.jenkins-ci.plugins</groupId>
            <artifactId>matrix-project</artifactId>
            <version>1.4</version>
        </dependency>
        <dependency>
            <groupId>org.jenkins-ci.plugins</groupId>
            <artifactId>junit</artifactId>
            <version>1.6</version>
        </dependency>
        <dependency>
            <groupId>org.jenkins-ci.plugins</groupId>
            <artifactId>apache-httpcomponents-client-4-api</artifactId>
            <version>4.5.3-2.0</version>
        </dependency>
        <dependency>
            <groupId>org.mongodb</groupId>
            <artifactId>mongo-java-driver</artifactId>
            <version>3.8.2</version>
        </dependency>
        <dependency>
            <groupId>org.mongojack</groupId>
            <artifactId>mongojack</artifactId>
            <version>2.9.4</version>
        </dependency>
        <dependency>
            <groupId>org.jenkins-ci.plugins</groupId>
            <artifactId>jackson2-api</artifactId>
            <version>2.9.7.1</version>
        </dependency>
        <dependency>
            <groupId>com.google.guava</groupId>
            <artifactId>guava</artifactId>
            <version>11.0.1</version>
        </dependency>
        <dependency>
            <groupId>org.apache.commons</groupId>
            <artifactId>commons-lang3</artifactId>
            <version>3.7</version>
        </dependency>
        <dependency>
            <groupId>commons-net</groupId>
            <artifactId>commons-net</artifactId>
            <version>3.6</version>
        </dependency>

        <dependency>
<<<<<<< HEAD
            <groupId>io.jenkins</groupId>
            <artifactId>configuration-as-code</artifactId>
            <version>${configuration-as-code.version}</version>
            <scope>test</scope>
        </dependency>
        <dependency>
            <groupId>io.jenkins</groupId>
            <artifactId>configuration-as-code</artifactId>
            <version>${configuration-as-code.version}</version>
            <classifier>tests</classifier>
            <scope>test</scope>
        </dependency>

        <dependency>
=======
>>>>>>> 2f2d17c8
            <groupId>org.jenkins-ci.plugins</groupId>
            <artifactId>structs</artifactId>
            <version>1.5</version>
            <scope>test</scope>
        </dependency>
        <dependency>
            <groupId>org.jenkins-ci.plugins</groupId>
            <artifactId>cloudbees-folder</artifactId>
            <version>5.12</version>
            <optional>true</optional>
        </dependency>
        <dependency>
            <groupId>org.jenkins-ci.plugins</groupId>
            <artifactId>parameterized-trigger</artifactId>
            <scope>test</scope>
            <version>2.18</version>
            <optional>true</optional>
            <exclusions>
                <exclusion>
                    <groupId>net.sf.json-lib</groupId>
                    <artifactId>json-lib</artifactId>
                </exclusion>
            </exclusions>
        </dependency>
        <dependency>
            <groupId>org.jenkins-ci.plugins</groupId>
            <artifactId>credentials</artifactId>
            <version>2.1.7</version>
            <optional>true</optional>
        </dependency>
        <dependency>
            <groupId>org.jenkins-ci.plugins</groupId>
            <artifactId>matrix-auth</artifactId>
            <version>1.2</version>
            <optional>true</optional>
        </dependency>
        <!-- Test dependencies -->
        <dependency>
            <groupId>org.jenkins-ci.plugins.workflow</groupId>
            <artifactId>workflow-aggregator</artifactId>
            <version>2.5</version>
            <scope>test</scope>
        </dependency>
        <dependency>
            <groupId>org.jenkins-ci.plugins</groupId>
            <artifactId>scm-api</artifactId>
            <version>1.3</version>
            <scope>test</scope>
        </dependency>
        <dependency>
            <groupId>org.hamcrest</groupId>
            <artifactId>hamcrest-all</artifactId>
            <version>1.3</version>
            <scope>test</scope>
        </dependency>
        <dependency>
            <groupId>org.mockito</groupId>
            <artifactId>mockito-core</artifactId>
            <version>1.10.19</version>
            <scope>test</scope>
        </dependency>
        <dependency>
            <groupId>org.objenesis</groupId>
            <artifactId>objenesis</artifactId>
            <version>2.4</version>
            <scope>test</scope>
        </dependency>
        <dependency>
            <groupId>org.powermock</groupId>
            <artifactId>powermock-module-junit4</artifactId>
            <version>${powermock.version}</version>
            <scope>test</scope>
        </dependency>
        <dependency>
            <groupId>org.powermock</groupId>
            <artifactId>powermock-api-mockito</artifactId>
            <version>${powermock.version}</version>
            <scope>test</scope>
        </dependency>
        <dependency>
            <groupId>org.hamcrest</groupId>
            <artifactId>hamcrest-core</artifactId>
            <version>1.3</version>
            <scope>test</scope>
        </dependency>
        <dependency>
            <groupId>de.flapdoodle.embed</groupId>
            <artifactId>de.flapdoodle.embed.mongo</artifactId>
            <version>2.1.1</version>
            <scope>test</scope>
        </dependency>
    </dependencies>
    <build>
        <plugins>
            <plugin>
                <groupId>org.apache.maven.plugins</groupId>
                <artifactId>maven-surefire-plugin</artifactId>
                <configuration>
                    <forkCount>1</forkCount>
                    <reuseForks>false</reuseForks>
                </configuration>
            </plugin>
            <plugin>
                <artifactId>maven-jar-plugin</artifactId>
                <executions>
                    <execution>
                        <goals>
                            <goal>test-jar</goal>
                        </goals>
                    </execution>
                </executions>
            </plugin>
            <plugin>
                <groupId>org.apache.maven.plugins</groupId>
                <artifactId>maven-checkstyle-plugin</artifactId>
                <version>${checkstyle.version}</version>
                <dependencies>
                    <dependency>
                        <groupId>com.puppycrawl.tools</groupId>
                        <artifactId>checkstyle</artifactId>
                        <version>8.21</version>
                    </dependency>
                </dependencies>
                <configuration>
                    <configLocation>swe_checkstyle.xml</configLocation>
                    <suppressionsLocation>checkstyle-suppressions.xml</suppressionsLocation>
                    <suppressionsFileExpression>checkstyle.suppressions.file</suppressionsFileExpression>
                    <includeTestSourceDirectory>true</includeTestSourceDirectory>
                    <consoleOutput>true</consoleOutput>
                </configuration>
                <executions>
                    <execution>
                        <goals>
                            <goal>checkstyle</goal>
                        </goals>
                        <phase>compile</phase>
                    </execution>
                    <execution>
                        <id>test-check</id>
                        <goals>
                            <goal>check</goal>
                        </goals>
                        <phase>test</phase>
                        <configuration>
                            <violationSeverity>warning</violationSeverity>
                        </configuration>
                    </execution>
                </executions>
            </plugin>
        </plugins>
        <extensions>
            <extension>
                <groupId>org.jvnet.wagon-svn</groupId>
                <artifactId>wagon-svn</artifactId>
                <version>1.9</version>
            </extension>
        </extensions>
    </build>
    <distributionManagement>
        <repository>
            <id>maven.jenkins-ci.org</id>
            <url>https://repo.jenkins-ci.org/releases</url>
        </repository>
    </distributionManagement>
    <scm>
        <connection>scm:git:ssh://github.com/jenkinsci/build-failure-analyzer-plugin.git</connection>
        <developerConnection>scm:git:ssh://git@github.com/jenkinsci/build-failure-analyzer-plugin.git</developerConnection>
        <url>https://github.com/jenkinsci/build-failure-analyzer-plugin</url>
      <tag>HEAD</tag>
  </scm>
    <reporting>
        <plugins>
            <plugin>
                <groupId>org.apache.maven.plugins</groupId>
                <artifactId>maven-checkstyle-plugin</artifactId>
                <version>${checkstyle.version}</version>
                <configuration>
                    <configLocation>swe_checkstyle.xml</configLocation>
                    <suppressionsLocation>checkstyle-suppressions.xml</suppressionsLocation>
                    <suppressionsFileExpression>checkstyle.suppressions.file</suppressionsFileExpression>
                    <includeTestSourceDirectory>true</includeTestSourceDirectory>
                    <!--<failsOnError>true</failsOnError>-->
                </configuration>
            </plugin>
            <plugin>
                <groupId>org.codehaus.mojo</groupId>
                <artifactId>findbugs-maven-plugin</artifactId>
                <configuration>
                    <xmlOutput>true</xmlOutput>
                    <excludeFilterFile>findbugs-exclude.xml</excludeFilterFile>
                    <!-- Optional directory to put findbugs xdoc xml report -->
                    <!--<xmlOutputDirectory>target/site</xmlOutputDirectory>-->
                </configuration>
            </plugin>
            <plugin>
                <groupId>org.apache.maven.plugins</groupId>
                <artifactId>maven-jxr-plugin</artifactId>
                <version>2.3</version>
            </plugin>
        </plugins>
    </reporting>
</project><|MERGE_RESOLUTION|>--- conflicted
+++ resolved
@@ -20,10 +20,7 @@
         <project.build.sourceEncoding>UTF-8</project.build.sourceEncoding>
         <powermock.version>1.6.6</powermock.version>
         <checkstyle.version>3.1.0</checkstyle.version>
-<<<<<<< HEAD
-        <configuration-as-code.version>1.15</configuration-as-code.version>
-=======
->>>>>>> 2f2d17c8
+        <configuration-as-code.version>1.20</configuration-as-code.version>
     </properties>
 
     <licenses>
@@ -171,7 +168,6 @@
         </dependency>
 
         <dependency>
-<<<<<<< HEAD
             <groupId>io.jenkins</groupId>
             <artifactId>configuration-as-code</artifactId>
             <version>${configuration-as-code.version}</version>
@@ -186,8 +182,6 @@
         </dependency>
 
         <dependency>
-=======
->>>>>>> 2f2d17c8
             <groupId>org.jenkins-ci.plugins</groupId>
             <artifactId>structs</artifactId>
             <version>1.5</version>
